--- conflicted
+++ resolved
@@ -291,20 +291,6 @@
             eprint(f"Part id: {pid} not in partsDict")
             return []
 
-<<<<<<< HEAD
-        elementShellIds = self.partsDict[pid].elements
-        match outputType:
-            case 0:
-                return [self.getElementShell(eid) for eid in elementShellIds]
-
-            case 1:
-                faces = []
-                # Append each element (in terms of its nodes' indices) to faces
-                for eid in elementShellIds:
-                    nodeIds = self.elementDict[eid]
-                    faces.append([self.nodesIndDict[nid] for nid in nodeIds])
-                return faces
-=======
         elementShellIds = self.partsDict[pid]
         if outputType == 0:
             return [self.getElementShell(eid) for eid in elementShellIds]
@@ -316,7 +302,6 @@
                 nodeIds = self.elementShellDict[eid]
                 faces.append([self.nodesIndDict[nid] for nid in nodeIds])
             return faces
->>>>>>> dad0f81f
 
         else:
             return None
@@ -360,12 +345,8 @@
     print("Getting nodes...")
     verts = k_parser.getAllNodes()
     # faces = k_parser.getPart(pid=20003, outputType=1)
-<<<<<<< HEAD
     print("Getting parts...")
     faces = k_parser.getAllPart()
-=======
-    faces = k_parser.getAllParts()
->>>>>>> dad0f81f
     print("Displaying object with vedo...")
     m = mesh.Mesh([verts, faces]).show()
 
